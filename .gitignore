# Copyright 2024 The HuggingFace Inc. team. All rights reserved.
#
# Licensed under the Apache License, Version 2.0 (the "License");
# you may not use this file except in compliance with the License.
# You may obtain a copy of the License at
#
#     http://www.apache.org/licenses/LICENSE-2.0
#
# Unless required by applicable law or agreed to in writing, software
# distributed under the License is distributed on an "AS IS" BASIS,
# WITHOUT WARRANTIES OR CONDITIONS OF ANY KIND, either express or implied.
# See the License for the specific language governing permissions and
# limitations under the License.

### Environments & Dependencies ###
.env
.venv
env/
venv/
env.bak/
venv.bak/
.python-version
__pypackages__/
node_modules/

# Lock files
poetry.lock
uv.lock
Pipfile.lock

### Build & Distribution ###
build/
dist/
sdist/
wheels/
downloads/
eggs/
.eggs/
parts/
var/
pip-wheel-metadata/
share/python-wheels/
develop-eggs/
*.egg-info/
.installed.cfg
*.egg
MANIFEST
lib/
lib64/

# PyInstaller
*.manifest
*.spec

### Compiled & Cached Files ###
__pycache__/
*.py[cod]
*$py.class
*.so
*.sage.py
.cache/
.ruff_cache/
.mypy_cache/
.pyre/
.pytype/
cython_debug/

### Testing & Coverage ###
htmlcov/
.tox/
.nox/
.coverage
.coverage.*
.pytest_cache/
.hypothesis/
nosetests.xml
coverage.xml
*.cover
*.py,cover
!tests/artifacts

### Logs & Temporary Files ###
logs/
tmp/
*.log
pip-log.txt
pip-delete-this-directory.txt
celerybeat-schedule
celerybeat.pid

### IDE & Editor Config ###
# VS Code
.vscode/
.devcontainer/

# JetBrains / PyCharm
.idea/

# Spyder
.spyderproject
.spyproject

# Rope
.ropeproject

# Vim
*.swp

# Other
*~

### OS Specific ###
# macOS
.DS_Store

# Windows
Thumbs.db

### Framework & Tool Specific ###

.Python

# Django
local_settings.py
db.sqlite3
db.sqlite3-journal

# Flask
instance/
.webassets-cache

# Scrapy
.scrapy

# Jupyter
.ipynb_checkpoints/
profile_default/
ipython_config.py

# Sphinx
docs/_build/

# MkDocs
/site

# PyBuilder
.pybuilder/
target/

# mypy
.dmypy.json
dmypy.json

### HPC & Slurm ###
nautilus/*.yaml
*.key
sbatch*.sh

### Miscellaneous ###
# W&B
wandb/

# Dev scripts
.dev/

# Data folders
data/
outputs/

# Translations
*.mo
*.pot

# Dev folders
.cache/*
<<<<<<< HEAD

datasets/
dataset/

# Model folders
models/
model/

# Checkpoint folders
checkpoints/

*.env
=======
*.stl
*.urdf
*.xml
*.part
>>>>>>> d9e74a9d
<|MERGE_RESOLUTION|>--- conflicted
+++ resolved
@@ -173,7 +173,10 @@
 
 # Dev folders
 .cache/*
-<<<<<<< HEAD
+*.stl
+*.urdf
+*.xml
+*.part
 
 datasets/
 dataset/
@@ -185,10 +188,4 @@
 # Checkpoint folders
 checkpoints/
 
-*.env
-=======
-*.stl
-*.urdf
-*.xml
-*.part
->>>>>>> d9e74a9d
+*.env